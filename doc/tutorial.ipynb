--- conflicted
+++ resolved
@@ -1,11 +1,7 @@
 {
  "metadata": {
   "name": "",
-<<<<<<< HEAD
-  "signature": "sha256:a37576447e043b01b701ba7b9b6caa54ef45ff997845047d32da2d593cf939fb"
-=======
-  "signature": "sha256:9c3c64286cc5307978e098d53f5237496fcc3b11c97c659aabdcae850e629142"
->>>>>>> 3ab75d6d
+  "signature": "sha256:8a49184a5669b972ae72eb900514412ae2f84e07797d3e6e20cac78682afa1e8"
  },
  "nbformat": 3,
  "nbformat_minor": 0,
@@ -239,7 +235,7 @@
       "\n",
       "You can continue working on your branch, add more commits and sync them with the online repository until your change is working. If the master branch has changed in the meantime, just click 'sync' to download them, and then the button \"update from master\" (upper left corner of the window) that will insert the most recent changes of the master branch into your branch. If the button doesn't work, that means that there are no changes available. This way you can benefit from the updates of the stable pre-release version, as long as they don't conflict with the changes you have been working on. If there are conflicts, github will wait for you to resolve them. In case you have been recompiling the fpga, there will always be a conflict w.r.t. the file 'red_pitaya.bin' (since it is a binary file, github cannot simply merge the differences you implemented). The best way to deal with this problem is to recompile the fpga bitfile after the 'update from master'. This way the binary file in your repository will correspond to the fpga code of the merged verilog files, and github will understand from the most recent modification date of the file that your local version of red_pitaya.bin is the one to keep. \n",
       "\n",
-      "At some point, you might want to insert your changes into the master branch, because they have been well-tested and are going to be useful for everyone else, too. To do so, after having committed and synced all recent changes to your branch, click on \"Pull request\" in the upper right corner, enter a title and description concerning the changes you have made, and click \"Send pull request\". Now your job is done. I will review and test the modifications of your code once again, possibly fix incompatibility issues, and merge it into the master branch once all is well. After the merge, you can decide if you want to continue working in your development branch (nothing to do, just continue the coding), or if you would like to go back to following the master branch. In the latter case, close to the street bifurcation symbol in the upper left of the github window, click on the little downward arrow besides the name of your branch. You will be able to choose which branch to work on, and to select master. If your development work is really finished, you can even delete your development branch as to not confuse others with the many options. \n",
+      "At some point, you might want to insert your changes into the master branch, because they have been well-tested and are going to be useful for everyone else, too. To do so, after having committed and synced all recent changes to your branch, click on \"Pull request\" in the upper right corner, enter a title and description concerning the changes you have made, and click \"Send pull request\". Now your job is done. I will review and test the modifications of your code once again, possibly fix incompatibility issues, and merge it into the master branch once all is well. After the merge, you can delete your development branch. If you plan to continue working on related changes, you can also keep the branch and send pull requests later on. If you plan to work on a different feature, I recommend you create a new branch with a name related to the new feature, since this will make the evolution history of the feature more understandable for others. Or, if you would like to go back to following the master branch, click on the little downward arrow besides the name of your branch close to the street bifurcation symbol in the upper left of the github window. You will be able to choose which branch to work on, and to select master. \n",
       "\n",
       "Let's all try to stick to this protocol. It might seem a little complicated at first, but you will quikly appreciate the fact that other people's mistakes won't be able to endanger your working code, and that by following the commits of the master branch alone, you will realize if an update is incompatible with your work."
      ]
@@ -281,20 +277,20 @@
      "cell_type": "code",
      "collapsed": false,
      "input": [
-      "cd w:\\pyrpl"
-     ],
-     "language": "python",
-     "metadata": {},
-     "outputs": [
-      {
-       "output_type": "stream",
-       "stream": "stdout",
-       "text": [
-        "w:\\pyrpl\n"
-       ]
-      }
-     ],
-     "prompt_number": 3
+      "cd c:\\lneuhaus\\github\\pyrpl"
+     ],
+     "language": "python",
+     "metadata": {},
+     "outputs": [
+      {
+       "output_type": "stream",
+       "stream": "stdout",
+       "text": [
+        "c:\\lneuhaus\\github\\pyrpl\n"
+       ]
+      }
+     ],
+     "prompt_number": 2
     },
     {
      "cell_type": "markdown",
@@ -312,11 +308,7 @@
      "language": "python",
      "metadata": {},
      "outputs": [],
-<<<<<<< HEAD
      "prompt_number": 1
-=======
-     "prompt_number": 4
->>>>>>> 3ab75d6d
     },
     {
      "cell_type": "heading",
@@ -534,24 +526,24 @@
      "cell_type": "code",
      "collapsed": false,
      "input": [
-      "r.hk # \"housekeeping\" = LEDs and digital inputs/outputs\n",
-      "r.ams # \"analog mixed signals\" = auxiliary ADCs and DACs.\n",
-      "\n",
-      "r.scope # oscilloscope interface\n",
-      "\n",
-      "r.asg1 # \"arbitrary signal generator\" channel 1\n",
-      "r.asg2 # \"arbitrary signal generator\" channel 2\n",
-      "\n",
-      "r.pid0 # first of four PID modules\n",
+      "r.hk #\"housekeeping\" = LEDs and digital inputs/outputs\n",
+      "r.ams #\"analog mixed signals\" = auxiliary ADCs and DACs.\n",
+      "\n",
+      "r.scope #oscilloscope interface\n",
+      "\n",
+      "r.asg1 #\"arbitrary signal generator\" channel 1\n",
+      "r.asg2 #\"arbitrary signal generator\" channel 2\n",
+      "\n",
+      "r.pid0 #first of four PID modules\n",
       "r.pid1\n",
       "r.pid2\n",
       "r.pid3\n",
       "\n",
-      "r.iq0 # first of three I+Q quadrature demodulation/modulation modules\n",
+      "r.iq0 #first of three I+Q quadrature demodulation/modulation modules\n",
       "r.iq1\n",
       "r.iq2\n",
       "\n",
-      "r.iir # \"infinite impules response\" filter module that can realize complex transfer functions"
+      "r.iir #\"infinite impules response\" filter module that can realize complex transfer functions"
      ],
      "language": "python",
      "metadata": {},
