--- conflicted
+++ resolved
@@ -154,14 +154,12 @@
                 self._config["peak_pdh"] = (sig._config.max - sig._config.min)/2
         return curves
 
-<<<<<<< HEAD
     def setup_pdh(self, **kwargs):
         pdh = self.inputs["pdh"]
         if not hasattr(pdh, 'iq'):
             pdh.iq = self._parent.rp.iqs.pop()
         pdh.iq.setup(**kwargs)
         pdh._config['redpitaya_input'] = pdh.iq.name
-
 
     def sweep(self):
         duration = super(type(self), self).sweep()
@@ -170,7 +168,7 @@
         if "scopegui" in self._parent.c._dict:
             if self._parent.c.scopegui.auto_run_continuous:
                 self._parent.rp.scope_widget.run_continuous()
-=======
+
     def relative_reflection(self):
         self.inputs["reflection"]._acquire()
         return self.inputs["reflection"].mean / self.reflection(1000)
@@ -186,5 +184,4 @@
             rms = self.signals["pdh"].rms
             relrms = rms / self._config.peak_pdh
             self._pdh_rms_log.log(relrms)
-            return relrms
->>>>>>> 8f0c382b
+            return relrms