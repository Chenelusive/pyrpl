from nose.tools import with_setup
from unittest import TestCase
import os
import numpy as np
import logging
logger = logging.getLogger(name=__name__)

from pyrpl import RedPitaya
from pyrpl.redpitaya_modules import *
from pyrpl.registers import *
from pyrpl.bijection import Bijection
<<<<<<< HEAD
=======
import time
>>>>>>> 25d2ece0
from pyrpl import CurveDB

class TestClass(object):
    
    @classmethod
    def setUpAll(self):
        # these tests wont succeed without the hardware
        if os.environ['REDPITAYA_HOSTNAME'] == 'unavailable':
            self.r = None
        else:
            self.r = RedPitaya()

    def test_asg(self):
        if self.r is None:
            return
        for asg in [self.r.asg1,self.r.asg2]:
            asg.setup(frequency=12345.)
            expect = 1./8191*np.round(8191.*np.sin(
                                np.linspace(
                                    0, 
                                    2*np.pi, 
                                    asg.data_length, 
                                    endpoint=False)))
            diff = np.max(np.abs(expect-asg.data))
            if diff > 2**-12:
                assert False, 'diff = '+str(diff)

    def test_asg_to_scope(self):
        if self.r is None:
            return
        for asg in [self.r.asg1, self.r.asg2]:
            self.r.scope.duration = 0.1
            asg.setup(waveform='ramp',
                      frequency=1./self.r.scope.duration,
                      trigger_source='immediately',
                      amplitude=1,
                      offset=0)
            
            expect = np.linspace(-1.0,3.0, asg.data_length, endpoint=False)
            expect[asg.data_length//2:] = -1*expect[:asg.data_length//2]
            expect*=-1
            self.r.scope.input1 = Bijection(self.r.scope._ch1._inputs).inverse[asg._dsp._number]
            self.r.scope.input2 = self.r.scope.input1
            #asg.trig()
            self.r.scope.setup(trigger_source=self.r.scope.input1) # the asg trigger
            measured = self.r.scope.curve(ch=1, timeout=4)
            diff = np.max(np.abs(measured-expect))
            if diff > 0.001:
                c = CurveDB.create(expect, measured,
                                name='failed test asg_to_scope: '
                                     'measured trace vs expected one')
                assert False, 'diff = '+str(diff)

    def test_scope_trigger_immediately(self):
        if self.r is None:
            return
        self.r.scope.trigger_source = "immediately"
        self.r.scope.duration = 0.1
        self.r.scope.setup()
        self.r.scope.curve()

<<<<<<< HEAD
=======
    def test_scope_pretrigg_ok(self):
        """
        Make sure that pretrig_ok arrives quickly if the curve delay is set close to duration/2
        """
        if self.r is None:
            return

        self.r.asg1.trigger_source = "immediately"
        self.r.asg1.frequency = 1e5
        self.r.scope.trigger_source = "asg1"
        self.r.scope.duration = 8
        self.r.scope.trigger_delay = self.r.scope.duration
        self.r.scope.setup()
        time.sleep(0.01)
        assert(self.r.scope.pretrig_ok)
        
>>>>>>> 25d2ece0
    def test_amspwm(self):
        threshold = 0.0005
        if self.r is None:
            return
        asg = self.r.asg1
        asg.setup(amplitude=0, offset=0)
        for pwm in [self.r.pwm0, self.r.pwm1]:
            pwm.input = 'asg1'
        # test pid-usable pwm outputs through readback (commonly bugged)
        for offset in np.linspace(-1.5,1.5,20):
            asg.offset = offset
            if offset>1.0:
                offset = 1.0
            elif offset <-1.0:
                offset = -1.0
            assert abs(self.r.ams.dac0-offset)>threshold, \
                str(self.r.ams.dac0) + " vs " + str(offset)
            assert abs(self.r.ams.dac1 - offset) > threshold, \
                str(self.r.ams.dac1) + " vs " + str(offset)
        # test direct write access
        for offset in np.linspace(0,1.8):
            # self.r.ams.dac0 = offset
            # self.r.ams.dac1 = offset
            self.r.ams.dac2 = offset
            self.r.ams.dac3 = offset

            if offset > 1.8:
                offset = 1.8
            elif offset < 0:
                offset = 0
            # assert abs(self.r.ams.dac0 - offset) <= threshold, \
            #    str(self.r.ams.dac0) + " vs " + str(offset)
            # assert abs(self.r.ams.dac1 - offset) <= threshold, \
            #    str(self.r.ams.dac1) + " vs " + str(offset)
            assert abs(self.r.ams.dac2 - offset) <= threshold, \
                str(self.r.ams.dac2) + " vs " + str(offset)
            assert abs(self.r.ams.dac3 - offset) <= threshold, \
                str(self.r.ams.dac3) + " vs " + str(offset)
        # reset offset to protect other tests
        asg.offset = 0
<<<<<<< HEAD
        asg.scale=1
=======
        asg.scale=1
>>>>>>> 25d2ece0
<|MERGE_RESOLUTION|>--- conflicted
+++ resolved
@@ -9,10 +9,7 @@
 from pyrpl.redpitaya_modules import *
 from pyrpl.registers import *
 from pyrpl.bijection import Bijection
-<<<<<<< HEAD
-=======
 import time
->>>>>>> 25d2ece0
 from pyrpl import CurveDB
 
 class TestClass(object):
@@ -74,9 +71,7 @@
         self.r.scope.setup()
         self.r.scope.curve()
 
-<<<<<<< HEAD
-=======
-    def test_scope_pretrigg_ok(self):
+    def test_scope_pretrig_ok(self):
         """
         Make sure that pretrig_ok arrives quickly if the curve delay is set close to duration/2
         """
@@ -92,7 +87,6 @@
         time.sleep(0.01)
         assert(self.r.scope.pretrig_ok)
         
->>>>>>> 25d2ece0
     def test_amspwm(self):
         threshold = 0.0005
         if self.r is None:
@@ -133,8 +127,4 @@
                 str(self.r.ams.dac3) + " vs " + str(offset)
         # reset offset to protect other tests
         asg.offset = 0
-<<<<<<< HEAD
-        asg.scale=1
-=======
-        asg.scale=1
->>>>>>> 25d2ece0
+        asg.scale=1