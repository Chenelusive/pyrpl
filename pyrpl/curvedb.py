--- conflicted
+++ resolved
@@ -34,96 +34,6 @@
 import logging
 import numpy
 
-<<<<<<< HEAD
-class CurveDB(object):
-
-    def __init__(self, name="some_curve"):
-        """
-        A CurveDB object has
-        - name   = string to give the curve a name
-        - pk     = integer to uniquely identify the curve (the database primary key)
-        - data   = pandas.Series() object to hold any data
-        - params = dict() with all kinds of parameters
-        """
-        self.logger = logging.getLogger(name=__name__)
-        self.params = dict()
-        self.data = pandas.Series()
-        self.name = name
-
-    @classmethod
-    def create(cls, *args, **kwds):
-        """
-        Creates a new curve, first arguments should be either Series(y, index=x) or x, y
-        kwds will be passed to self.params
-        """
-        if len(args) == 1:
-            if isinstance(args[0], pandas.Series):
-                ser = args[0]
-            else:
-                y = numpy.array(args[0])
-                ser = pandas.Series(y)
-        elif len(args) == 2:
-            x = numpy.array(args[0])
-            y = numpy.array(args[1])
-            ser = pandas.Series(y, index=x)
-        else:
-            raise ValueError("first arguments should be either x or x, y")
-        obj = cls()
-        obj.data = ser
-        obj.params = kwds
-        #pk = self.pk  # make a pk
-        obj.save()
-        return obj
-
-    def plot(self):
-        self.data.plot()
-
-
-# Implement the following methods if you want to save curves permanently
-    @classmethod
-    def get(cls, curve):
-        if isinstance(curve, CurveDB):
-            return curve
-        else:
-            with open(self._dirname + str(self.pk) + '.p', 'r') as f:
-                curve = pickle.load(f)
-            return curve
-
-    def save(self):
-        with open(self._dirname + str(self.pk) + '.p', 'w') as f:
-            numpy.save(f, self.data)
-        # print "Save method not implemented yet. Therefore we will just plot the curve..."
-        # self.plot()
-
-    def delete(self):
-        os.remove(self._dirname + str(self.pk) + '.p')
-
-# Implement the following methods if you want to use a hierarchical
-# structure for curves
-    @property
-    def childs(self):
-        self.logger.error("Hierarchy not implemented.")
-        return []
-
-    @property
-    def parent(self):
-        self.logger.error("Hierarchy not implemented.")
-        return None
-
-    def add_child(self, child_curve):
-        self.logger.error("%s should be child of", child_curve.name, self.name)
-        self.logger.error("Curve hierarchy not implemented yet")
-
-    @property
-    def pk(self):
-        if hasattr( self, "_pk"):
-            return self._pk
-        else:
-            pks = [int(f.split('.p')[0])
-                   for f in os.listdir(self._dirname) if f.endswith('.p')]
-            if len(pks) == 0:
-                self._pk = 1
-=======
 
 # optional override of CurveDB class with custom module, as defined in
 # ./pyrpl/config/global_config.yml
@@ -188,7 +98,6 @@
                 return curve
             elif isinstance(curve, list):
                 return [CurveDB.get(c) for c in curve]
->>>>>>> 75d8a337
             else:
                 with open(CurveDB._dirname + str(curve) + '.p', 'r') as f:
                     curve = CurveDB()
@@ -199,19 +108,6 @@
             with open(os.path.join(self._dirname, str(self.pk) + '.p'), 'w') as f:
                 pickle.dump((self.pk, self.data, self.params), f)
                 f.close()
-<<<<<<< HEAD
-            return self._pk
-        return -1
-        # a proper implementation will assign the database primary key for pk
-        # the primary key is used to load a curve from the storage into memory
-
-
-    _dirname = os.path.dirname(__file__) + "//curves//"
-
-
-if not os.path.exists(CurveDB._dirname):
-    os.mkdir(CurveDB._dirname)
-=======
 
         def delete(self):
             # remove the file
@@ -279,5 +175,4 @@
             X, Y = self.data.inde.values, self.data.values
             xs = np.array([x for (x, y) in sorted(zip(X, Y))], dtype=np.float64)
             ys = np.array([y for (x, y) in sorted(zip(X, Y))], dtype=np.float64)
-            self.data = pandas.Series(ys, index=xs)
->>>>>>> 75d8a337
+            self.data = pandas.Series(ys, index=xs)