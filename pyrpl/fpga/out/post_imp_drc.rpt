--- conflicted
+++ resolved
@@ -1,11 +1,7 @@
 Copyright 1986-2015 Xilinx, Inc. All Rights Reserved.
 ------------------------------------------------------------------------------------
 | Tool Version : Vivado v.2015.4 (lin64) Build 1412921 Wed Nov 18 09:44:32 MST 2015
-<<<<<<< HEAD
-| Date         : Mon Dec  3 13:39:12 2018
-=======
-| Date         : Fri Aug 10 07:47:15 2018
->>>>>>> 88c4b424
+| Date         : Sun Dec  9 15:50:17 2018
 | Host         : LPC running 64-bit Ubuntu 16.04.4 LTS
 | Command      : report_drc
 ------------------------------------------------------------------------------------
