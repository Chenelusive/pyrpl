import numpy as np
import scipy
import logging
import time
logger = logging.getLogger(name=__name__)


def getmodel(modeltype):
    try:
        return globals()[modeltype]
    except KeyError:
        # try to find a similar model with lowercase spelling
        for k in globals():
            if k.lower() == modeltype.lower():
                return globals()[k]
        logger.error("Model %s not found in model definition file %s",
                     modeltype, __file__)


class Model(object):
    " generic model object that will make smart use of its inputs and outputs"
    export_to_parent = ["sweep", "calibrate", "save_current_gain",
<<<<<<< HEAD
                        "unlock", "islocked", "lock", "help"]
=======
                        "unlock", "islocked", "lock", "help", "calib_lock"]
>>>>>>> 27a0ba5d

    # independent variable that specifies the state of the system
    _variable = 'x'

    def __init__(self, parent=None):
        self.logger = logging.getLogger(__name__)
        if parent is None:
            self._parent = self
        else:
            self._parent = parent
        self.inputs = self._parent.inputs
        self.outputs = self._parent.outputs
        self._config = self._parent.c.model
        self._make_helpers()
        self.state = {'actual': {self._variable: 0},
                      'set': {self._variable: 0}}

    def _derivative(self, func, x, n=1, args=()):
        return scipy.misc.derivative(func,
                                     x,
                                     dx=1e-9,
                                     n=n,
                                     args=args,
                                     order=3)

    def _inverse(self, func, y, x0, args=()):
        """
        Finds a solution x to the equation y = func(x) in the
        vicinity of x0.

        Parameters
        ----------
        func: function
            the function
        y: float
            the desired value of the function
        x0: float
            the starting point for the search
        args: tuple
            optional arguments to pass to func

        Returns
        -------
        x: float
            the solution. None if no inverse could be found.
        """
        def myfunc(x, *args):
            return func(x, *args) - y
        solution, infodict, ier, mesg = scipy.optimize.fsolve(
                                     myfunc,
                                     x0,
                                     args=args,
                                     xtol=1e-9,
                                     full_output=True)
        if ier == 1:  # means solution was found
            return solution
        else:
            return None

    def _make_slope(self, fn):
        def fn_slope(x, *args):
            return self._derivative(fn, x, args=args)
        return fn_slope

    def _make_inverse(self, fn):
        def fn_inverse(y, x0, *args):
            return self._inverse(fn, y, x0, args=args)
        return fn_inverse

    def _make_helpers(self):
        # create any missing slope and inverse functions
        for input in self.inputs.values():
            # test if the slope was defined in the model
            if not hasattr(self, input._name+"_slope"):
                self.logger.debug("Making slope function for input %s",
                                  input._name)
                fn = self.__getattribute__(input._name)
                # bug removed a la http://stackoverflow.com/questions/3431676/creating-functions-in-a-loop
                self.__setattr__(input._name+"_slope",
                                 self._make_slope(fn))
            if not hasattr(self, input._name + "_inverse"):
                self.logger.debug("Making inverse function for input %s",
                                  input._name)
                fn = self.__getattribute__(input._name)
                self.__setattr__(input._name + "_inverse",
                                 self._make_inverse(fn))

    @property
    def variable(self):
        """ returns an estimate of the variable defined in _variable """
        inputname, input = self.inputs.items()[0]
        act = input.mean
        set = self.state["set"][self._variable]
        variable = self.__getattribute__(inputname+'_inverse')(act, set)
        # save in state buffer
        self.state["actual"][self._variable] = variable
        if variable is not None:
            return variable
        else:
            logger.warning("%s could not be estimated. Run a calibration!",
                           self._variable)
            return None

    def save_current_gain(self):
        factor = self.state["set"]["factor"]
        for output in self.outputs:
            output.save_current_gain(factor)

    def islocked(self):
        """ returns True if locked, else False"""
        if hasattr(self, self._variable):
            variable = self.__getattribute__(self._variable)
        else:
            variable = self.variable
        diff = variable - self.state["set"][self._variable]
        # first check if parameter error exceeds threshold
        if abs(diff) > self._config.lock.error_threshold:
            return False
        else:
            # test for output saturation
            for o in self.outputs.values():
                if o.issaturated:
                    return False
        # lock seems ok
        return True

    # unlock algorithm
    def unlock(self):
        for o in self.outputs.values():
            o.off()

    def sweep(self):
        """
        Enables the pre-configured sweep on all outputs.

        Returns
        -------
        duration: float
            The duration of one sweep period, as it is useful to setup the
            scope.
        """
        frequency = None
        for o in self.outputs.values():
            frequency = o.sweep()
        return 1.0 / frequency


    def _lock(self, input=None, factor=1.0, offset=None, **kwargs):
        """
        Locks all outputs to input.
        Parameters
        ----------
        input: Signal
          the input signal that provides the error signal
        factor: float
            optional gain multiplier for debugging
        offset:
            offset to start locking from. Not touched upon if None
        kwargs must contain a pair _variable = setpoint, where _variable
        is the name of the variable of the model, as specified in the
        class attribute _variable.

        Returns
        -------
        None
        """
        self.state["set"].update(kwargs)
        self.state["set"]["factor"] = factor
        if input is None:
            input = self.inputs.values()[0]
        elif isinstance(input, str):
            input = self.inputs[input]
        inputname = input._name
        variable = kwargs[self._variable]
        setpoint = self.__getattribute__(inputname)(variable)
        slope = self.__getattribute__(inputname+'_slope')(variable)

        # trivial to lock: just enable all gains
        for o in self.outputs.values():
            # get unit of output calibration factor
            unit = o._config.calibrationunits.split("_per_V")[0]
            #get calibration factor
            variable_per_unit = self.__getattribute__(self._variable
                                                      + "_per_" + unit)
            # enable lock of the output
            o.lock(slope=slope*variable_per_unit,
                   setpoint=setpoint,
                   input=input,
                   offset=offset,
                   factor=factor)

    def lock(self, variable):
        self._lock(x=variable)

    def calibrate(self, inputs=None, scopeparams={}):
        """
        Calibrates by performing a sweep as defined for the outputs and
        recording and saving min and max of each input.

        Parameters
        -------
        inputs: list
            list of input signals to calibrate. All inputs are used if None.
        scopeparams: dict
            optional parameters for signal acquisition during calibration
            that are temporarily written to _config

        Returns
        -------
        curves: list
            list of all acquired curves
        """
        self.unlock()
        duration = self.sweep()
        curves = []
        if not inputs:
            inputs = self.inputs.values()
        for input in inputs:
            try:
                input._config._data["trigger_source"] = "asg1"
                input._config._data["duration"] = duration
                input._config._data.update(scopeparams)
                input._acquire()
                # when signal: autosave is enabled, each calibration will
                # automatically save a curve
                curve, ma, mi, mean, rms = input.curve, input.max, input.min, \
                                           input.mean, input.rms
                curves.append(curve)
                try:
                    secondsignal = scopeparams["secondsignal"]
                    input2 = self.inputs[secondsignal]
                    curve2 = input2.curve
                    curve.add_child(curve2)
                except KeyError:
                    # no secondsignal was specified
                    pass
            finally:
                # make sure to reload config file here so that the modified
                # scope parameters are not written to config file
                self._parent.c._load()
            # save all parameters to config
            input._config["max"] = ma
            input._config["min"] = mi
            input._config["mean"] = mean
            input._config["rms"] = rms
        # turn off sweeps
        self.unlock()
        return curves

    def calib_lock(self):
        self.calibrate()
        self.lock()
        return self.islocked()

    def help(self):
        self.logger.info("PyRP Lockbox\n-------------------\n"
                         + "Usage: \n"
                         + "Create Pyrpl object: p = Pyrpl('myconfigfile')\n"
                         + "Turn off the laser and execute: \n"
                         + "p.get_offset()\n"
                         + "Turn the laser back on and execute:\n"
                         + "p.calibrate()\n"
                         + "(everytime power or alignment has changed). Then: "
                         + "p.lock(factor=1.0)\n"
                         + "The device should be locked now. Play \n"
                         + "with the value of factor until you find a \n"
                         + "reasonable lock performance and save this as \n"
                         + "the new default with p.save_current_gain(). \n"
                         + "Now simply call p.lock() to lock.  \n"
                         + "Assert if locked with p.islocked() and unlock \n"
                         + "with p.unlock(). ")


class Interferometer(Model):
    """ simplest type of optical interferometer with one photodiode """

    # the variable which we would like to control
    _variable = "phase"

    # theoretical model for input signal 'transmission'
    def transmission(self, phase):
        """ photocurrent of an ideal interferometer vs phase (rad)"""
        amplitude = (self.inputs['transmission']._config.max
                     - self.inputs['transmission']._config.min) / 2
        mean = (self.inputs['transmission']._config.max
                     + self.inputs['transmission']._config.min) / 2
        return np.sin(phase) * amplitude + mean

    # how phase converts to other units that are used in the configfile
    @property
    def phase_per_m(self):
        return 2*np.pi/self._config.wavelength

    # how to estimate the actual phase
    @property
    def phase(self):
        return self.variable % (2*np.pi)

    def lock(self, phase=0, factor=1):
        return self._lock(phase=phase,
                          input='transmission',
                          offset=0,
                          factor=factor)

    def calibrate(self):
        return  super(Interferometer, self).calibrate(
            scopeparams={'secondsignal': 'piezo'})


class FabryPerot(Model):
    # the internal variable for state specification
    _variable = 'detuning'

    #export_to_parent = super(FabryPerot).export_to_parent + ['R0']

    # lorentzian functions
    def _lorentz(self, x):
        return 1.0 / (1.0 + x ** 2)

    def _lorentz_slope(self, x):
        return -2.0*x / (1.0 + x ** 2)**2

    def _lorentz_slope_normalized(self, x):
        # max slope occurs at x +- sqrt(3)
        return  self._lorentz_slope(x) / abs(self._lorentz_slope(np.sqrt(3)))

    def _lorentz_slope_slope(self, x):
        return (-2.0+6.0*x**2) / (1.0 + x ** 2)**3

    def _lorentz_slope_normalized_slope(self, x):
        """ slope of normalized slope (!= normalized slope of slope) """
        return (-2.0+6.0*x**2) / (1.0 + x ** 2)**3  \
               / abs(self._lorentz_slope(np.sqrt(3)))

    def transmission(self, x):
        " transmission of the Fabry-Perot "
        return self._lorentz(x) * self._config.resonant_transmission

    def reflection(self, x):
        " reflection of the Fabry-Perot"
        offres = self._config.offresonant_reflection
        res = self._config.resonant_reflection
        return (res-offres) * self._lorentz(x) + offres

    @property
    def R0(self):
        " reflection coefficient on resonance "
        return self._config.resonant_reflection / \
               self._config.offresonant_reflection

    @property
    def T0(self):
        " transmission coefficient on resonance "
        return self._config.resonant_reflection / \
               self._config.offresonant_reflection

    @property
    def detuning_per_m(self):
        " detuning of +-1 corresponds to the half-maximum intracavity power "
        linewidth = self._config.wavelength / 2 / self._config.finesse
        return linewidth / 2

    @property
    def detuning(self):
        return self.variable

    # simplest possible lock algorithm
    def lock_reflection(self, detuning=1, factor=1.0):
        # self.unlock()
        self._lock(input=self.inputs["reflection"],
                   detuning=detuning,
                   factor=factor,
                   offset=1.0*np.sign(detuning))

    lock = lock_reflection


    def calibrate(self):
        return  super(FabryPerot, self).calibrate(
            scopeparams={'secondsignal': 'piezo'})

class TEM02FabryPerot(FabryPerot):
    export_to_parent = ['unlock', 'sweep', 'islocked',
                        'save_current_gain', 'calibrate',
                        'lock_tilt', 'lock_transmission', 'lock']

    def tilt(self, detuning):
        return self._lorentz_slope(detuning)/0.6495 *self._parent.tilt._config.slope_sign \
               * 0.5 * (self._parent.tilt._config.max-self._parent.tilt._config.min)

    def transmission(self, detuning):
        return self._lorentz(detuning)*self._parent.transmission._config.max \
               + self._parent.transmission._config.min

    def calibrate(self):
        self.unlock()
        duration = self.sweep()
        # input signal calibration
        for input in self.inputs.values():
            try:
                input._config._data["trigger_source"] = "asg1"
                input._config._data["duration"] = duration
                input._acquire()
                curve, ma, mi = input.curve, input.max, input.min
                input._config._data["trigger_source"] = "ch1_positive_edge"
                input._config._data["threshold"] = ma*self._config.calibration_threshold
                input._config._data["trigger_delay"] = 0
                # input._config._data["hysteresis_ch1"] = ma / 20
                input._config._data["duration"] = duration/self._config.calibration_zoom
                input._config._data["timeout"] = duration*5
                input._acquire()
                curve, ma, mi = input.curve, input.max, input.min
            finally:
                # make sure to reload config file here so that the modified
                # scope parameters are not written to config file
                self._parent.c._load()
            input._config["max"] = ma
            input._config["min"] = mi

        # turn off sweeps
        self.unlock()

    @property
    def detuning_per_m(self):
        return 1./(self._config.wavelength/2/self._config.finesse/2)

    def lock_transmission(self, detuning=1, factor=1.0):
        """
        Locks on transmission
        Parameters
        ----------
        detuning: float
            detuning (HWHM) to be locked at
        factor: float
            optional gain multiplier for debugging

        Returns
        -------
        True if locked successfully, else false
        """
        self.state["set"]["detuning"] = detuning
        self.state["set"]["factor"] = factor
        input = self._parent.transmission
        for o in self.outputs.values():
            # trivial to lock: just enable all gains
            unit = o._config.calibrationunits.split("_per_V")[0]
            detuning_per_unit = self.__getattribute__("detuning_per_" + unit)
            o.lock(slope=self.transmission_slope(detuning) * detuning_per_unit,
                   setpoint=self.transmission(detuning),
                   input=input._config.redpitaya_input,
                   offset=None,
                   factor=factor)
        return self.islocked()

    def lock_tilt(self, detuning=1, factor=1.0):
        """
        Locks on transmission
        Parameters
        ----------
        detuning: float
            detuning (HWHM) to be locked at
        factor: float
            optional gain multiplier for debugging

        Returns
        -------
        True if locked successfully, else false
        """
        self.state["set"]["detuning"] = detuning
        self.state["set"]["factor"] = factor
        input = self._parent.tilt
        for o in self.outputs.values():
            # trivial to lock: just enable all gains
            unit = o._config.calibrationunits.split("_per_V")[0]
            detuning_per_unit = self.__getattribute__("detuning_per_" + unit)
            o.lock(slope=self.tilt_slope(detuning) * detuning_per_unit,
                   setpoint=self.tilt(detuning),
                   input=input._config.redpitaya_input,
                   offset=None,
                   factor=factor)

    def lock(self, detuning=0, factor=1.0, stop=False):
        while not self.islocked():
            self._parent.piezo.pid.ival = self._config.lock.drift_offset
            self.lock_transmission(factor=factor, detuning=self._config.lock.drift_detuning)
            time.sleep(self._config.lock.drift_timeout)
        if stop: return
        return self.lock_tilt(detuning=detuning, factor=factor)

    @property
    def relative_transmission(self):
        return (self._parent.transmission.mean - self._parent.transmission._config.min)\
               / (self._parent.transmission._config.max-self._parent.transmission._config.min)

    def islocked(self):
        """ returns True if interferometer is locked, else False"""
        # check phase error
        rel_t = self.relative_transmission
        self.logger.debug("Relative transmission: %s", rel_t)
        if rel_t < self._config.lock.relative_transmission_threshold:
            # lock seems ok (but not a failsafe criterion without additional info)
            return False
        else:
            # test for output saturation
            for o in self.outputs.values():
                if o.issaturated:
                    self.logger.debug("Output %s is saturated!", o._name)
                    return False
        return True<|MERGE_RESOLUTION|>--- conflicted
+++ resolved
@@ -20,11 +20,7 @@
 class Model(object):
     " generic model object that will make smart use of its inputs and outputs"
     export_to_parent = ["sweep", "calibrate", "save_current_gain",
-<<<<<<< HEAD
-                        "unlock", "islocked", "lock", "help"]
-=======
                         "unlock", "islocked", "lock", "help", "calib_lock"]
->>>>>>> 27a0ba5d
 
     # independent variable that specifies the state of the system
     _variable = 'x'
