--- conflicted
+++ resolved
@@ -1,20 +1,3 @@
-<<<<<<< HEAD
-# <img src="https://github.com/lneuhaus/pyrpl/blob/master/logo.png" width="250" alt="PyRPL">
-![travis status](https://travis-ci.com/lneuhaus/pyrpl.svg?token=Au8JgYk93p9iq2p6bSTp&branch=master "Travis status")
-![code coverage](https://codecov.io/github/lneuhaus/pyrpl/coverage.svg?branch=master "Code coverage")
-PyRPL (Python RedPitaya Lockbox) turns your RedPitaya into a powerful DSP device, especially suitable as a digital lockbox and measurement device in quantum optics experiments.
-
-## Website
-To get started, please check out the official [PyRPL website](http://lneuhaus.github.io/pyrpl/).
-
-## Installation
-Make sure you have an installation of Python (2.7 or 3.5). If you are new to Python or unexperienced with fighting installation issues, it is  recommended to install the [Anaconda](https://www.continuum.io/downloads)  Python distribution, which allows to install all PyRPL dependencies with the command
-```
-conda install numpy scipy paramiko pandas nose pip pyqt qtpy pyqtgraph pyyaml
-```
-If you are using virtual environments in conda, you can alternatively
-create and activate a virtual environment for pyrpl with the following two commands
-=======
 # [<img src="https://github.com/lneuhaus/pyrpl/blob/master/doc/logo.png" width="250" alt="PyRPL">](http://lneuhaus.github.io/pyrpl/)
 [![travis status](https://travis-ci.com/lneuhaus/pyrpl.svg?token=Au8JgYk93p9iq2p6bSTp&branch=master "Travis status")](https://travis-ci.com/lneuhaus/pyrpl)
 [![code coverage](https://codecov.io/github/lneuhaus/pyrpl/coverage.svg?branch=master "Code coverage")](https://codecov.io/gh/lneuhaus/pyrpl)
@@ -40,16 +23,11 @@
 conda install numpy scipy paramiko pandas nose pip pyqt qtpy pyqtgraph pyyaml
 ```
 Check [this wiki page](https://github.com/lneuhaus/pyrpl/wiki/Installation:-Common-issues-with-anaconda) for hints if you cannot execute conda in a terminal. Alternatively, if you prefer creating a virtual environment for pyrpl, do so with the following two commands
->>>>>>> 9c3f6a9a
 ```
 conda create -y -n pyrpl-env numpy scipy paramiko pandas nose pip pyqt qtpy pyqtgraph pyyaml
 activate pyrpl-env
 ```
-<<<<<<< HEAD
-Check [this wiki page](https://github.com/lneuhaus/pyrpl/wiki/Installation:-Common-issues-with-anaconda) for hints if you cannot execute conda in a terminal. If you are not using Anaconda, you must manually install the python package [PyQt5](https://pypi.python.org/pypi/PyQt5) or [PyQt4](https://pypi.python.org/pypi/PyQt4), which requires a working C compiler installation on the system.
-=======
 If you are not using Anaconda, you must manually install the python package [PyQt5](https://pypi.python.org/pypi/PyQt5) or [PyQt4](https://pypi.python.org/pypi/PyQt4), which requires a working C compiler installation on the system.
->>>>>>> 9c3f6a9a
 
 Next, clone (if you have a [git client](https://git-scm.com/downloads) installed - recommended option) the pyrpl repository to your computer with 
 ```
@@ -72,13 +50,7 @@
 The GUI should open and you can start playing around with it. By calling pyrpl with different strings for 'your_configuration_name', your settings for a given configuration will be automatically remembered by PyRPL. You can drop the hostname argument after the first call of a given configuration. Different RedPitayas with different configuration names can be run simultaneously. 
 
 ## Issues
-<<<<<<< HEAD
-We collect a list of common problems in a [dedicated wiki page]
-(https://github.com/lneuhaus/pyrpl/wiki/Installation:-Common-issues-with
--anaconda). If you do not find your problem listed there, please report all problems or wishes as new issues on [this page](https://github.com/lneuhaus/pyrpl/issues), so we can fix it and improve the future user experience.
-=======
 We collect a list of common problems in a [dedicated wiki page](https://github.com/lneuhaus/pyrpl/wiki/Installation:-Common-issues-with-anaconda). If you do not find your problem listed there, please report all problems or wishes as new issues on [this page](https://github.com/lneuhaus/pyrpl/issues), so we can fix it and improve the future user experience.
->>>>>>> 9c3f6a9a
 
 ## Unit test
 If you want to check whether PyRPL works correctly on your machine, navigate with a command line terminal into the pyrpl root directory and type the  following commands (by substituting the ip-address / hostname of your Red Pitaya, of course)
